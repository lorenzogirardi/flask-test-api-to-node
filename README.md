# Node.js REST API Test Application

This project is a Node.js REST API application, originally reimplemented from a Python (Flask) version. It serves as a backend for prototyping and testing infrastructure setups.

## Migration from Python to Node.js

This project was originally implemented in Python using the Flask framework. It has been reimplemented in Node.js using the Express.js framework to achieve the same core functionalities.

Key technology changes include:
-   **Backend Framework:** Flask (Python) -> Express.js (Node.js)
-   **Redis Client:** `redis` (Python) -> `ioredis` (Node.js)
-   **Prometheus Metrics:** `prometheus-flask-exporter` (Python) -> `prom-client` (Node.js)
-   **Logging:** Python's `logging` module -> `winston` (Node.js)

The API endpoints, request/response structures, and core logic (in-memory data store, Fibonacci calculation, etc.) have been kept consistent with the original Python version. The Docker setup has been updated to build and run the Node.js application (see Docker and Kubernetes section below).

## GOALS:
 - The application must be a REST api
 - Run in kubernetes

<br/>

## Docker and Kubernetes
The application provides CRUD operations and other utility endpoints via a REST API.

### Docker
The Node.js application is containerized using Docker. The `Dockerfile` is located in the `node_app/` directory.

**Build the Docker image (run from the project root):**
```bash
docker build -t nodebak:0.1 -f node_app/Dockerfile .
```

**Run the Docker container:**
```bash
docker run -t -p 5000:3000 nodebak:0.1
```
After running, the API will be accessible at `http://localhost:5000/api/`. The Node.js application listens on port 3000 internally, which is mapped to port 5000 externally by the `docker run` command.

### Kubernetes
To deploy in Kubernetes, you can adapt the provided YAML files in the `kubernetes/` directory.
```bash
kubectl apply -f kubernetes/
```
**Note:** If deploying to Kubernetes, update your deployment YAMLs to use the new Docker image name (e.g., `nodebak:0.1` instead of `pytbak:0.1`).

The following is an example of the Kubernetes pod status:
```
$ kubectl get pods -n pytbak
NAME                             READY   STATUS    RESTARTS   AGE
nodebak-deployment-xxxxxxxxx-xxxxx   1/1     Running   0          10m
```
(The pod name will reflect your updated Kubernetes deployment details.)

Remember to configure your Ingress controller and DNS as needed. The example Ingress (`03-ing-pytbak.yaml`) might need the `host` and `serviceName` updated.

<br/>

## Usage

The application serves an HTML page with API details at `/api/`.

Key API endpoints:

| HTTP Method | URI                                            | Action                     |
|-------------|:-----------------------------------------------|----------------------------|
| GET         | `http://[hostname]/api/get/context`            | Retrieve list of contexts  |
| GET         | `http://[hostname]/api/get/context/[context_id]` | Retrieve a context         |
| POST        | `http://[hostname]/api/post/context`           | Create a new context       |
| PUT         | `http://[hostname]/api/put/context/[context_id]` | Update an existing context |
| DELETE      | `http://[hostname]/api/delete/context/[context_id]`| Delete a context           |
| GET         | `http://[hostname]/api/fib/[number]`           | Generate Fibonacci number  |
| GET         | `http://[hostname]/api/count`                  | Increment Redis counter    |
| GET         | `http://[hostname]/api/redisping`              | Ping Redis                 |
| GET         | `http://[hostname]/api/sleep/[seconds]`        | Cause a delay              |

**Note:** Example server responses in the following sections might show Python/Werkzeug headers from the original version; actual headers will reflect the Node.js/Express server.

### Examples:

**Get all contexts:**
```bash
curl -i http://localhost:5000/api/get/context
```
*(Example output will be similar to the original, showing a list of context objects)*

**Create a new context:**
```bash
curl -i -H "Content-Type: application/json" -X POST -d '{"title":"Ubuntu 22.04 LTS", "description":"jammy"}' http://localhost:5000/api/post/context
```
*(Example output will show the newly created context object with its URI)*

**Update a context:**
```bash
<<<<<<< HEAD
curl -i -H "Content-Type: application/json" -X PUT -d '{"description":"Jammy Jellyfish"}' http://localhost:5000/api/put/context/5
=======
curl -i -H "Content-Type: application/json" -X PUT -d '{"description":"Jammy Jellyfish"}' http://localhost:5000/api/put/context/5 
>>>>>>> 6c0bce2b
```
*(Assuming ID 5 exists; example output shows the updated context)*

**Delete a context:**
```bash
curl -i -H "Content-Type: application/json" -X DELETE http://localhost:5000/api/delete/context/5
```
*(Example output shows `{"result": true}`)*

**Get Fibonacci number:**
```bash
curl -i http://localhost:5000/api/fib/10
```

**Sleep (delay):**
```bash
time curl http://localhost:5000/api/sleep/3
```

<br/>

## Metrics
The application supports a `/metrics` endpoint for Prometheus.
```bash
curl http://localhost:5000/metrics
```
**Note:** The specific metrics exposed will be those provided by the Node.js `prom-client` library and any custom metrics defined in `node_app/app.js`. The format and some metric names will differ from the Python version's output.

<br/>

## Logs
The application logs to `/var/log/app.log` inside the container by default, and also to the console.
To view logs from a running Docker container:
```bash
# First, find your container ID
docker ps

# Then, exec into the container to view the log
docker exec -ti [container_id] cat /var/log/app.log
```
**Note:** Log format will correspond to the `winston` configuration in `node_app/app.js` and will differ from the Python/Werkzeug log format. Example:
```
2023-10-27 10:00:00,123 INFO ExpressApp: Server listening on http://0.0.0.0:3000
2023-10-27 10:00:05,456 INFO ExpressApp: GET /api/get/context HTTP/1.1
```

<br/><|MERGE_RESOLUTION|>--- conflicted
+++ resolved
@@ -7,7 +7,7 @@
 This project was originally implemented in Python using the Flask framework. It has been reimplemented in Node.js using the Express.js framework to achieve the same core functionalities.
 
 Key technology changes include:
--   **Backend Framework:** Flask (Python) -> Express.js (Node.js)
+-   **Backend Framework:** Flask (Python) -> Express.js (Node.js) 
 -   **Redis Client:** `redis` (Python) -> `ioredis` (Node.js)
 -   **Prometheus Metrics:** `prometheus-flask-exporter` (Python) -> `prom-client` (Node.js)
 -   **Logging:** Python's `logging` module -> `winston` (Node.js)
@@ -92,11 +92,8 @@
 
 **Update a context:**
 ```bash
-<<<<<<< HEAD
 curl -i -H "Content-Type: application/json" -X PUT -d '{"description":"Jammy Jellyfish"}' http://localhost:5000/api/put/context/5
-=======
-curl -i -H "Content-Type: application/json" -X PUT -d '{"description":"Jammy Jellyfish"}' http://localhost:5000/api/put/context/5 
->>>>>>> 6c0bce2b
+
 ```
 *(Assuming ID 5 exists; example output shows the updated context)*
 
